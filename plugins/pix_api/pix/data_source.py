from pathlib import Path
import random

from zhenxun.configs.config import Config
from zhenxun.configs.path_config import TEMP_PATH
from zhenxun.services.log import logger
from zhenxun.utils.http_utils import AsyncHttpx

from .._config import PixModel, PixResult, base_config

headers = {
    "User-Agent": "Mozilla/5.0 (Macintosh; Intel Mac OS X 10.6;"
    " rv:2.0.1) Gecko/20100101 Firefox/4.0.1",
    "Referer": "https://www.pixiv.net/",
}


class PixManage:
    @classmethod
    async def get_pix(
        cls,
        tags: tuple[str, ...],
        num: int,
        is_r18: bool,
        ai: bool | None,
        nsfw: tuple[int, ...],
        ratio_tuple: list[float] | None,
<<<<<<< HEAD
=======
        retry_count: int = 0,
>>>>>>> 94fc7432
    ) -> PixResult[list[PixModel]]:
        """获取图片

        参数:
            tags: tags，包含uid和pid
            num: 数量
            is_r18: 是否r18
            ai: 是否ai
            nsfw: nsfw标签
            ratio_tuple: 图片比例范围
<<<<<<< HEAD
=======
            retry_count: 重新调用
>>>>>>> 94fc7432

        返回:
            list[PixGallery]: 图片数据列表
        """
        force_nsfw = base_config.get("FORCE_NSFW")
        size = base_config.get("PIX_IMAGE_SIZE")
        api = base_config.get("pix_api") + "/pix/get_pix"
        json_data = {
            "tags": tags,
            "num": num,
            "r18": is_r18,
            "ai": ai,
            "size": size,
<<<<<<< HEAD
            "nsfw_tag": nsfw or None,
=======
            "nsfw_tag": force_nsfw or nsfw or None,
>>>>>>> 94fc7432
            "ratio": ratio_tuple,
        }
        logger.debug(f"尝试调用pix api: {api}, 参数: {json_data}")
        headers = None
        if token := base_config.get("token"):
            headers = {"Authorization": token}
        res = await AsyncHttpx.post(api, json=json_data, headers=headers)
        if res.status_code == 502 and retry_count < 3:
            logger.warning("pix api 502错误，请检查pix api是否正常")
            return await cls.get_pix(
                tags, num, is_r18, ai, nsfw, ratio_tuple, retry_count + 1
            )
        res.raise_for_status()
        res_data = res.json()
        res_data["data"] = [PixModel(**item) for item in res_data["data"]]
        return PixResult[list[PixModel]](**res_data)

    @classmethod
    async def get_image(cls, pix: PixModel, is_original: bool = False) -> Path | None:
        """获取图片

        参数:
            pix: PixGallery
            is_original: 是否下载原图

        返回:
            Path | None: 图片路径
        """
        url = pix.url
        nginx_url = Config.get_config("pixiv", "PIXIV_NGINX_URL")
        if "limit_sanity_level" in url or (is_original and nginx_url):
            image_type = url.split(".")[-1]
            if pix.is_multiple:
                url = f"https://{nginx_url}/{pix.pid}-{int(pix.img_p) + 1}.{image_type}"
            else:
                url = f"https://{nginx_url}/{pix.pid}.{image_type}"
        elif small_url := Config.get_config("pixiv", "PIXIV_SMALL_NGINX_URL"):
            if "img-master" in url:
                url = "img-master" + url.split("img-master")[-1]
            elif "img-original" in url:
                url = "img-original" + url.split("img-original")[-1]
            url = f"https://{small_url}/{url}"
        timeout = base_config.get("timeout")
        file = TEMP_PATH / f"pix_{pix.pid}_{random.randint(1, 1000)}.png"
        return (
            file
            if await AsyncHttpx.download_file(
                url, file, headers=headers, timeout=timeout
            )
            else None
        )

    @classmethod
    async def get_pix_result(cls, pix: PixModel) -> tuple[list, PixModel]:
        """构建返回消息

        参数:
            pix: PixGallery

        返回:
            list: 返回消息
        """
        if not (image := await cls.get_image(pix)):
            return [f"获取图片 pid: {pix.pid} 失败..."], pix
        message_list = []
        if base_config.get("SHOW_INFO"):
            message_list.append(
                f"title: {pix.title}\n"
                f"author: {pix.author}\n"
                f"pid: {pix.pid}\n"
                f"uid: {pix.uid}\n",
            )
        message_list.append(image)
        return message_list, pix

    @classmethod
    async def block_pix(cls, pix: PixModel, is_uid: bool) -> str:
        """block pix

        参数:
            pix: pixModel
            is_uid: 是否为uid

        返回:
            str: 返回信息
        """
        if is_uid:
            _id = pix.uid
            kw_type = "UID"
        else:
            _id = pix.pid
            kw_type = "PID"
        api = base_config.get("pix_api") + "/pix/set_pix"
        json_data = {"id": _id, "type": kw_type, "is_block": True}
        logger.debug(f"尝试调用pix api: {api}, 参数: {json_data}")
        headers = None
        if token := base_config.get("token"):
            headers = {"Authorization": token}
        res = await AsyncHttpx.post(api, json=json_data, headers=headers)
        res.raise_for_status()
        return PixResult(**res.json()).info

    @classmethod
    async def set_nsfw(cls, pix: PixModel, nsfw: int) -> str:
        """set_nsfw

        参数:
            pix: pixModel
            nsfw: nsfw

        返回:
            str: 返回信息
        """
        api = base_config.get("pix_api") + "/pix/set_pix"
        json_data = {"id": pix.pid, "type": "PID", "nsfw_tag": nsfw}
        logger.debug(f"尝试调用pix api: {api}, 参数: {json_data}")
        headers = None
        if token := base_config.get("token"):
            headers = {"Authorization": token}
        res = await AsyncHttpx.post(api, json=json_data, headers=headers)
        res.raise_for_status()
        return PixResult(**res.json()).info<|MERGE_RESOLUTION|>--- conflicted
+++ resolved
@@ -25,10 +25,7 @@
         ai: bool | None,
         nsfw: tuple[int, ...],
         ratio_tuple: list[float] | None,
-<<<<<<< HEAD
-=======
         retry_count: int = 0,
->>>>>>> 94fc7432
     ) -> PixResult[list[PixModel]]:
         """获取图片
 
@@ -39,10 +36,7 @@
             ai: 是否ai
             nsfw: nsfw标签
             ratio_tuple: 图片比例范围
-<<<<<<< HEAD
-=======
             retry_count: 重新调用
->>>>>>> 94fc7432
 
         返回:
             list[PixGallery]: 图片数据列表
@@ -56,11 +50,7 @@
             "r18": is_r18,
             "ai": ai,
             "size": size,
-<<<<<<< HEAD
-            "nsfw_tag": nsfw or None,
-=======
             "nsfw_tag": force_nsfw or nsfw or None,
->>>>>>> 94fc7432
             "ratio": ratio_tuple,
         }
         logger.debug(f"尝试调用pix api: {api}, 参数: {json_data}")
