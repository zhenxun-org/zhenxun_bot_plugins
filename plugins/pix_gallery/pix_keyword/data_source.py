import nonebot

from zhenxun.services.log import logger
from zhenxun.utils.http_utils import AsyncHttpx

<<<<<<< HEAD
from ..config import KwHandleType, KwType, UidModel
=======
from ..config import KwHandleType, KwType
from ..models.pix_gallery import PixGallery
>>>>>>> 0745bb64
from ..models.pix_keyword import PixKeyword
from ..utils import get_api

driver = nonebot.get_driver()


class KeywordManage:
    handle2cn = {"PASS": "通过", "IGNORE": "忽略", "FAIL": "未通过", "BLACK": "黑名单"}  # noqa: RUF012

    @classmethod
    async def add_keyword(cls, user_id: str, keyword: tuple[str, ...]) -> str:
        """添加关键词

        参数:
            user_id: 用户id
            keyword: 关键词

        返回:
            str: 返回消息
        """
        return await cls.__add_content(user_id, KwType.KEYWORD, list(set(keyword)))

    @classmethod
    async def add_uid(cls, user_id: str, uids: tuple[str, ...]) -> str:
        """添加关键词

        参数:
            user_id: 用户id
            uid: 用户uid

        返回:
            str: 返回消息
        """
<<<<<<< HEAD
        allow_uid = []
        exist_uid = []
        error_uid = []
        for u in set(uids):
            u = u.strip()
            if await PixKeyword.exists(content=u, kw_type=KwType.UID):
                exist_uid.append(u)
                continue
            try:
                if result := await cls.__check_id_exists(u, KwType.UID):
                    error_uid.append(u)
                    continue
            except Exception as e:
                logger.error(f"检测uid失败: {u}, 错误信息: {type(e)}: {e}")
            allow_uid.append(u)
        result = await cls.__add_content(user_id, KwType.UID, allow_uid)
        if exist_uid:
            result += f"\n当前UID: {','.join(exist_uid)}已收录图库中，请勿重复添加！"
        if error_uid:
            result += f"\n当前UID: {','.join(error_uid)}检测失败，"
            "请检查UID是否正确或稍后重试..."
        return result
=======
        if not await cls.__check_id_exists(uid, KwType.UID):
            return "当前UID不存在，请检查UID是否正确..."
        return await cls.__add_content(user_id, KwType.UID, uid)
>>>>>>> 0745bb64

    @classmethod
    async def add_pid(cls, user_id: str, pids: tuple[str, ...]) -> str:
        """添加关键词

        参数:
            user_id: 用户id
            pid: 图片pid

        返回:
            str: 返回消息
        """
<<<<<<< HEAD
        allow_pid = []
        exist_pid = []
        error_pid = []
        for p in set(pids):
            p = p.strip()
            if await PixKeyword.exists(content=p, kw_type=KwType.PID):
                exist_pid.append(p)
                continue
            try:
                if result := await cls.__check_id_exists(p, KwType.PID):
                    error_pid.append(p)
                    continue
            except Exception as e:
                logger.error(f"检测pid失败: {p}, 错误信息: {type(e)}: {e}")
            allow_pid.append(p)
        result = await cls.__add_content(user_id, KwType.PID, allow_pid)
        if exist_pid:
            result += f"\n当前PID: {','.join(exist_pid)}已收录图库中，请勿重复添加！"
        if error_pid:
            result += f"\n当前PID: {','.join(error_pid)}检测失败，"
            "请检查PID是否正确或稍后重试..."
        return result
=======
        if await PixGallery.exists(pid=pid, img_p="p0"):
            return f"当前pid: {pid}已收录图库中，请勿重复添加！"
        if not await cls.__check_id_exists(pid, KwType.PID):
            return "当前PID不存在，请检查PID是否正确..."
        return await cls.__add_content(user_id, KwType.PID, pid)
>>>>>>> 0745bb64

    @classmethod
    async def handle_keyword(
        cls,
        operator_id: str,
        ids: tuple[int, ...] | None,
        kw_type: KwType | None,
        handle_type: KwHandleType,
        content: tuple[str, ...] | None = None,
    ) -> str:
        """处理关键词

        参数:
            operator_id: 操作用户id
            keyword: 关键词
            kw_type: 关键词类型
            handle_type: 处理类型
            content: 内容

        返回:
            str: 返回消息
        """
        if operator_id not in driver.config.superusers:
            return "权限不足..."
        if ids:
            data = await PixKeyword.filter(id__in=ids, handle_type__isnull=True).all()
        else:
            data = await PixKeyword.get_or_none(
                content=content, kw_type=kw_type, handle_type__isnull=True
            )
            if data:
                data = [data]
        if not data:
            if handle_type == KwHandleType.BLACK and content:
                data = [
                    await PixKeyword.create(
                        content=content, kw_type=kw_type, user_id=operator_id
                    )
                ]
            else:
                return f"当前未处理的指定内容/id: {id or content} 不存在..."
        for d in data:
            d.handle_type = handle_type
            d.operator_id = operator_id
            await d.save(update_fields=["handle_type", "operator_id"])
        return f"已成功将内容/id: {id or content}设置为{cls.handle2cn[handle_type]}!"

    @classmethod
    async def add_black_pid(cls, user_id: str, pid: tuple[str, ...]) -> str:
        """添加黑名单pid

        参数:
            user_id: 用户id
            pid: 图片pid

        返回:
            str: 返回消息
        """
        return await cls.handle_keyword(
            user_id, None, KwType.PID, KwHandleType.BLACK, pid
        )

    @classmethod
    async def __add_content(
        cls, user_id: str, kw_type: KwType, content: list[str]
    ) -> str:
        """添加内容

        参数:
            user_id: 用户id
            kw_type: 类型
            content: 内容

        返回:
            str: 返回消息
        """
        for c in content:
            data = await PixKeyword.get_or_none(content=c, kw_type=kw_type)
            if data:
                status = cls.handle2cn[data.handle_type]
                return f"当前content: {c}，{kw_type}已存在，状态: {status}"
        pkd_list = []
        exists_content = await PixKeyword.filter(
            content__in=content, kw_type=kw_type
        ).values_list("content", flat=True)
        ignore_kw = []
        for c in content:
            c = c.strip()
            if c not in exists_content:
                handle_type = None
                operator_id = None
                if user_id in driver.config.superusers:
                    logger.debug("超级用户token，直接通过...", "PIX_GALLERY")
                    handle_type = KwHandleType.PASS
                pkd_list.append(
                    PixKeyword(
                        content=c,
                        kw_type=kw_type,
                        handle_type=handle_type,
                        operator_id=operator_id,
                    )
                )
            else:
                ignore_kw.append(c)
                logger.warning(f"关键词: {c} 已存在，跳过添加")
        result = f"已成功添加pix搜图{kw_type}: {content}!"
<<<<<<< HEAD
        if ignore_kw:
            result += "\n以下关键词已存在，跳过添加: " + ", ".join(ignore_kw)
        result += "\n请等待管理员通过该关键词！"
        if pkd_list:
            await PixKeyword.bulk_create(pkd_list, 10)
        return result

    @classmethod
    async def __check_id_exists(cls, id: str, type: KwType) -> str:
=======
        if user_id in driver.config.superusers:
            pkd.handle_type = KwHandleType.PASS
        else:
            result += "\n请等待管理员通过该关键词！"
        await pkd.save()
        return result

    @classmethod
    async def __check_id_exists(cls, id: str, type: KwType) -> bool:
>>>>>>> 0745bb64
        """检查uid/pid是否存在

        参数:
            id: pid/uid
            type: pid/uid

        返回:
            bool: 是否存在
        """
        api = get_api(type)  # type: ignore
        res = await AsyncHttpx.get(api, params={"id": id})
        res.raise_for_status()
        data = res.json()
        if er := data.get("error"):
            return er.get("user_message") or er.get("message")
        if type == KwType.UID:
            model = UidModel(**data)
            if model == 0 or not model.illusts:
                return "uid不存在或uid作品为空..."
        return ""<|MERGE_RESOLUTION|>--- conflicted
+++ resolved
@@ -3,12 +3,7 @@
 from zhenxun.services.log import logger
 from zhenxun.utils.http_utils import AsyncHttpx
 
-<<<<<<< HEAD
 from ..config import KwHandleType, KwType, UidModel
-=======
-from ..config import KwHandleType, KwType
-from ..models.pix_gallery import PixGallery
->>>>>>> 0745bb64
 from ..models.pix_keyword import PixKeyword
 from ..utils import get_api
 
@@ -42,7 +37,6 @@
         返回:
             str: 返回消息
         """
-<<<<<<< HEAD
         allow_uid = []
         exist_uid = []
         error_uid = []
@@ -65,11 +59,6 @@
             result += f"\n当前UID: {','.join(error_uid)}检测失败，"
             "请检查UID是否正确或稍后重试..."
         return result
-=======
-        if not await cls.__check_id_exists(uid, KwType.UID):
-            return "当前UID不存在，请检查UID是否正确..."
-        return await cls.__add_content(user_id, KwType.UID, uid)
->>>>>>> 0745bb64
 
     @classmethod
     async def add_pid(cls, user_id: str, pids: tuple[str, ...]) -> str:
@@ -82,7 +71,6 @@
         返回:
             str: 返回消息
         """
-<<<<<<< HEAD
         allow_pid = []
         exist_pid = []
         error_pid = []
@@ -105,13 +93,6 @@
             result += f"\n当前PID: {','.join(error_pid)}检测失败，"
             "请检查PID是否正确或稍后重试..."
         return result
-=======
-        if await PixGallery.exists(pid=pid, img_p="p0"):
-            return f"当前pid: {pid}已收录图库中，请勿重复添加！"
-        if not await cls.__check_id_exists(pid, KwType.PID):
-            return "当前PID不存在，请检查PID是否正确..."
-        return await cls.__add_content(user_id, KwType.PID, pid)
->>>>>>> 0745bb64
 
     @classmethod
     async def handle_keyword(
@@ -218,27 +199,10 @@
                 ignore_kw.append(c)
                 logger.warning(f"关键词: {c} 已存在，跳过添加")
         result = f"已成功添加pix搜图{kw_type}: {content}!"
-<<<<<<< HEAD
-        if ignore_kw:
-            result += "\n以下关键词已存在，跳过添加: " + ", ".join(ignore_kw)
-        result += "\n请等待管理员通过该关键词！"
-        if pkd_list:
-            await PixKeyword.bulk_create(pkd_list, 10)
-        return result
+
 
     @classmethod
     async def __check_id_exists(cls, id: str, type: KwType) -> str:
-=======
-        if user_id in driver.config.superusers:
-            pkd.handle_type = KwHandleType.PASS
-        else:
-            result += "\n请等待管理员通过该关键词！"
-        await pkd.save()
-        return result
-
-    @classmethod
-    async def __check_id_exists(cls, id: str, type: KwType) -> bool:
->>>>>>> 0745bb64
         """检查uid/pid是否存在
 
         参数:
