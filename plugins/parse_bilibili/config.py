--- conflicted
+++ resolved
@@ -151,15 +151,12 @@
 
 SCREENSHOT_ELEMENT_OPUS = "#app > div.opus-detail > div.bili-opus-view"
 SCREENSHOT_ELEMENT_ARTICLE = ".article-holder"
-<<<<<<< HEAD
 SCREENSHOT_TIMEOUT = 60
-=======
-SCREENSHOT_TIMEOUT = 60
+
 
 # 视频下载和发送相关配置
 DOWNLOAD_TIMEOUT = 120  # 下载超时时间(秒)
 DOWNLOAD_MAX_RETRIES = 3  # 下载文件最大重试次数
 SEND_VIDEO_MAX_RETRIES = 3  # 发送视频最大重试次数
 SEND_VIDEO_RETRY_DELAY = 5.0  # 发送视频重试基础延迟(秒)
-SEND_VIDEO_TIMEOUT = 120  # 发送视频超时时间(秒)
->>>>>>> d0efcb9e
+SEND_VIDEO_TIMEOUT = 120  # 发送视频超时时间(秒)