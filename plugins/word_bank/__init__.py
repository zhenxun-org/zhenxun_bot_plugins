--- conflicted
+++ resolved
@@ -12,11 +12,7 @@
     usage="",
     extra=PluginExtraData(
         author="HibiKier",
-<<<<<<< HEAD
-        version="0.5-dd0df79",
-=======
         version="0.5-36e70ae",
->>>>>>> 80ccf1d8
         plugin_type=PluginType.PARENT,
         configs=[
             RegisterConfig(
