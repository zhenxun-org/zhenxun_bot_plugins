from pathlib import Path

import nonebot
from nonebot.plugin import PluginMetadata

from zhenxun.configs.utils import PluginExtraData, RegisterConfig
from zhenxun.utils.enum import PluginType

__plugin_meta__ = PluginMetadata(
    name="词库",
    description="",
    usage="",
    extra=PluginExtraData(
        author="HibiKier",
<<<<<<< HEAD
        version="0.5-eb2b7db",
=======
        version="0.5-36e70ae",
>>>>>>> c26d3b8f
        plugin_type=PluginType.PARENT,
        configs=[
            RegisterConfig(
                key="WORD_BANK_LEVEL",
                value=5,
                default_value=5,
                type=int,
                help="设置增删词库的权限等级",
            )
        ],
    ).dict(),
)

nonebot.load_plugins(str(Path(__file__).parent.resolve()))<|MERGE_RESOLUTION|>--- conflicted
+++ resolved
@@ -12,11 +12,7 @@
     usage="",
     extra=PluginExtraData(
         author="HibiKier",
-<<<<<<< HEAD
-        version="0.5-eb2b7db",
-=======
         version="0.5-36e70ae",
->>>>>>> c26d3b8f
         plugin_type=PluginType.PARENT,
         configs=[
             RegisterConfig(
