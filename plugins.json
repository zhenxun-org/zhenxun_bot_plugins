--- conflicted
+++ resolved
@@ -75,11 +75,7 @@
         "description": "跨越空间与时间跟管理员对话",
         "usage": "滴滴滴- ?[文本] ?[图片]\n        示例：滴滴滴- 我喜欢你",
         "author": "HibiKier",
-<<<<<<< HEAD
-        "version": "0.1-4cabc8b",
-=======
         "version": "0.1-e9cd887",
->>>>>>> 1e1078c5
         "plugin_type": "NORMAL",
         "is_dir": true
     },
